--- conflicted
+++ resolved
@@ -23,16 +23,8 @@
   </PropertyGroup>
 
   <ItemGroup>
-<<<<<<< HEAD
-    <PackageReference Include="dbup-core" Version="5.0.37"/>
-<!--    <PackageReference Include="System.Net.Security" Version="4.3.2"/>-->
-    <PackageReference Include="Npgsql" Version="3.2.7" Condition=" '$(TargetFramework)' == 'netstandard1.3' " />
-    <PackageReference Include="Npgsql" Version="8.0.2" Condition=" '$(TargetFramework)' == 'netstandard2.0' " />
-    <PackageReference Include="Npgsql" Version="8.0.2" Condition=" '$(TargetFramework)' == 'net462' " />
-=======
     <PackageReference Include="dbup-core" Version="6.0.0-beta.146"/>
     <PackageReference Include="Npgsql" Version="8.0.3" />
->>>>>>> 37f864fe
   </ItemGroup>
 
   <ItemGroup>
